--- conflicted
+++ resolved
@@ -177,32 +177,22 @@
 import cPickle as pickle
 from abc import ABCMeta, abstractmethod
 import six
-<<<<<<< HEAD
 
 import numpy
 import scipy.sparse
 import scipy.sparse.linalg
 from IPython.display import Image, HTML, display, display_png
-=======
-import numpy
-import scipy.sparse
-import scipy.sparse.linalg
-from IPython.display import Image, HTML, display
->>>>>>> 85fb2f12
 from IPython.html import widgets
 from IPython.core.pylabtools import print_figure
 from matplotlib import animation
 from matplotlib import pyplot as plt
 import h5py
-<<<<<<< HEAD
-
-=======
->>>>>>> 85fb2f12
+
 
 try:
     from ._wavefd import *
 except:
-    def not_implemented():
+    def not_implemented(*args, **kwargs):
         raise NotImplementedError(
             "Couldn't load C coded extension module.")
     _apply_damping = not_implemented
@@ -222,20 +212,13 @@
     Call an instance as a function with a given time to get back the source
     function at that time.
 
-<<<<<<< HEAD
-    Implements a _repr_png_ method that plots the source function around the
-=======
-    Implements a `_repr_png_` method that plots the source function around the
->>>>>>> 85fb2f12
-    delay time.
+    Implements a ``_repr_png_`` method that plots the source function
+    around the delay time.
 
     Overloads multiplication by a scalar to multiply the amplitude of the
     source and return a new source.
     """
-<<<<<<< HEAD
-
-=======
->>>>>>> 85fb2f12
+
     def __init__(self, amp, cf, delay):
         self.amp = amp
         self.cf = cf
@@ -262,763 +245,32 @@
         plt.close(fig)
         return data
 
-<<<<<<< HEAD
     def __call__(self, time):
+        """
+        Return the source function value at a given time
+
+        Parameters:
+
+        * time: float
+            time value where evaluate the source function
+
+        """
         return self.value(time)
 
     @abstractmethod
     def value(self, time):
         """
-        Return the source functions value at a given time
-        """
-        pass
-
-
-class Ricker(Source):
-    """
-    A Ricker wavelet source function.
-    """
-
-    def __init__(self, amp, cf, delay=0):
-        super(Ricker, self).__init__(amp, cf, delay)
-
-    def value(self, time):
-        t = (time - self.delay)
-        aux = self.amp*(1 - 2*(numpy.pi*self.cf*t)**2)
-        return aux*numpy.exp(-(numpy.pi*self.cf*t)**2)
-
-class WaveFD2D(six.with_metaclass(ABCMeta)):
-    """
-    Base class for 2D simulations.
-
-    Implements the ``run`` method and delegates actual timestepping to the
-    abstract ``timestep`` method.
-
-    Handles creating an HDF5 cache file, plotting snapshots of the simulation,
-    printing a progress bar to stderr, and creating an IPython widget to
-    explore the snapshots.
-
-    Overloads __getitem__. Indexing the simulation object is like indexing the
-    HDF5 cache file. This way you can treat the simulation object as a numpy
-    array.
-
-    """
-
-    def __init__(self, cachefile, spacing, dt, shape, verbose=True):
-        self.spacing = spacing
-        self.shape = shape
-        self.set_verbose(verbose)
-        self.sources = []
-        self.it = -1
-        self.size = 0
-        if cachefile is None:
-            cachefile = self.create_tmp_cache()
-        self.cachefile = cachefile
-        self.dt = dt
-
-    def create_tmp_cache(self):
-        tmpfile = NamedTemporaryFile(
-            suffix='.h5',
-            prefix='{}-'.format(self.__class__.__name__),
-            dir=os.path.curdir,
-            delete=False)
-        fname = tmpfile.name
-        tmpfile.close()
-        return fname
-
-    def set_verbose(self, verbose):
-        self.verbose = verbose
-        # Need an option to get rid of the sys.stderr reference because it
-        # can't be pickled.
-        if verbose:
-            self.stream = sys.stderr
-        else:
-            self.stream = None
-
-    def get_cache(self, mode='r'):
-        return h5py.File(self.cachefile, mode)
-
-    def __getitem__(self, args):
-        with self.get_cache() as f:
-            data = f['panels'][args]
-        return data
-
-    @abstractmethod
-    def plot_snapshot(self, frame, **kwargs):
-        pass
-
-    def snapshot(self, frame, embed=False, raw=False, ax=None, **kwargs):
-        if ax is None:
-            fig = plt.figure(facecolor='white')
-            ax = plt.subplot(111)
-        if frame < 0:
-            title = self.size + frame
-        else:
-            title = frame
-        plt.sca(ax)
-        fig = ax.get_figure()
-        plt.title('Time frame {:d}'.format(title))
-        self.plot_snapshot(frame, **kwargs)
-        nz, nx = self.shape
-        dx, dz = nx*self.spacing, nz*self.spacing
-        ax.set_xlim(0, dx)
-        ax.set_ylim(0, dz)
-        ax.set_xlabel('x')
-        ax.set_ylabel('z')
-        ax.invert_yaxis()
-        # Check the aspect ratio of the plot and adjust figure size to match
-        aspect = min(self.shape)/max(self.shape)
-        try:
-            aspect /= ax.get_aspect()
-        except TypeError:
-            pass
-        if nx > nz:
-            width = 10
-            height = width*aspect*0.8
-        else:
-            height = 8
-            width = height*aspect*1.5
-        fig.set_size_inches(width, height)
-        plt.tight_layout()
-        if raw or embed:
-            png = print_figure(fig, dpi=70)
-            plt.close(fig)
-        if raw:
-            return png
-        elif embed:
-            return Image(png)
-
-    def _repr_png_(self):
-        return self.snapshot(-1, raw=True)
-
-    def explore(self, every=1, **kwargs):
-        plotargs = kwargs
-        def plot(Frame):
-            image = Image(self.snapshot(Frame, raw=True, **plotargs))
-            display(image)
-            return image
-        slider = widgets.IntSliderWidget(min=0, max=self.it, step=every,
-                                         value=self.it, description="Frame")
-        widget = widgets.interact(plot, Frame=slider)
-        return widget
-
-    @abstractmethod
-    def init_cache(self, iterations):
-        pass
-
-    @abstractmethod
-    def expand_cache(self, iterations):
-        pass
-
-    @abstractmethod
-    def init_panels(self):
-        pass
-
-    @abstractmethod
-    def timestep(self, panels, tm1, t, tp1):
-        pass
-
-    @abstractmethod
-    def cache_panels(self, u, tp1, iteration, simul_size):
-        pass
-
-    def run(self, iterations):
-        nz, nx = self.shape
-        dz, dx = self.spacing, self.spacing
-        # Initialize the cache on the first run
-        if self.size == 0:
-            self.init_cache(iterations)
-        else:
-            self.expand_cache(iterations)
-        u = self.init_panels()
-        if self.verbose:
-            # The size of the progress status bar
-            places = 50
-            self.stream.write(''.join(['|', '-'*places, '|', '  0%']))
-            self.stream.flush()
-            nprinted = 0
-            start_time = time.clock()
-        for iteration in xrange(iterations):
-            t, tm1 = iteration%2, (iteration + 1)%2
-            tp1 = tm1
-            self.it += 1
-            self.timestep(u, tm1, t, tp1, self.it)
-            self.size += 1
-            self.cache_panels(u, tp1, self.it, self.size)
-            # Update the status bar
-            if self.verbose:
-                percent = int(round(100*(iteration + 1)/iterations))
-                n = int(round(0.01*percent*places))
-                if n > nprinted:
-                    self.stream.write(''.join(['\r|', '#'*n, '-'*(places - n),
-                                               '|', '%3d%s' % (percent, '%')]))
-                    self.stream.flush()
-                    nprinted = n
-        # Make sure the progress bar ends in 100 percent
-        if self.verbose:
-            self.stream.write(''.join(
-                ['\r|', '#'*places, '|', '100%',
-                 ' Ran {:d} iterations in {:g} seconds.'.format(
-                     iterations, time.clock() - start_time)]))
-            self.stream.flush()
-
-
-class ElasticSH(WaveFD2D):
-    """
-    Simulate the elastic wave equation for horizontal S waves.
-    """
-
-    def __init__(self, velocity, density, spacing, cachefile=None, dt=None,
-                 padding=50, taper=0.007, verbose=True):
-        super(ElasticSH, self).__init__(cachefile, spacing, dt, velocity.shape,
-                                        verbose)
-        self.density = density
-        self.velocity = velocity
-        self.mu = lame_mu(velocity, density)
-        self.padding = padding
-        self.taper = taper
-        if self.dt is None:
-            self.dt = self.maxdt()
-
-    def maxdt(self):
-        nz, nx = self.shape
-        ds = self.spacing
-        return 0.6*maxdt([0, nx*ds, 0, nz*ds], self.shape, self.velocity.max())
-
-    def plot_snapshot(self, frame, **kwargs):
-        with h5py.File(self.cachefile) as f:
-            data = f['panels'][frame]
-        scale = numpy.abs(data).max()
-        nz, nx = self.shape
-        dx, dz = nx*self.spacing, nz*self.spacing
-        extent = [0, dx, dz, 0]
-        if 'cmap' not in kwargs:
-            kwargs['cmap'] = plt.cm.seismic
-        plt.imshow(data, extent=extent, vmin=-scale, vmax=scale, **kwargs)
-        plt.colorbar(pad=0, aspect=30).set_label('Displacement')
-
-    def add_point_source(self, position, wavelet):
-        self.sources.append([position, wavelet])
-
-    @staticmethod
-    def from_cache(fname, verbose=True):
-        with h5py.File(fname, 'r') as f:
-            vel = f['velocity']
-            dens = f['density']
-            panels = f['panels']
-            spacing = panels.attrs['spacing']
-            dt = panels.attrs['dt']
-            padding = panels.attrs['padding']
-            taper = panels.attrs['taper']
-            sim = ElasticSH(vel[:], dens[:], spacing, dt=dt, padding=padding,
-                            taper=taper, cachefile=fname)
-            sim.size = panels.attrs['size']
-            sim.it = panels.attrs['iterations']
-            sim.sources = pickle.loads(f['sources'].value.tostring())
-        sim.set_verbose(verbose)
-        return sim
-
-    def init_cache(self, panels, chunks=None, compression='lzf', shuffle=True):
-        nz, nx = self.shape
-        if chunks is None:
-            chunks = (1, nz//10, nx//10)
-        with self.get_cache(mode='w') as f:
-            nz, nx = self.shape
-            dset = f.create_dataset('panels', (panels, nz, nx),
-                                     maxshape=(None, nz, nx),
-                                     chunks=chunks,
-                                     compression=compression,
-                                     shuffle=shuffle,
-                                     dtype=numpy.float)
-            dset.attrs['shape'] = self.shape
-            dset.attrs['size'] = self.size
-            dset.attrs['iterations'] = self.it
-            dset.attrs['spacing'] = self.spacing
-            dset.attrs['dt'] = self.dt
-            dset.attrs['padding'] = self.padding
-            dset.attrs['taper'] = self.taper
-            dset = f.create_dataset('velocity', data=self.velocity)
-            dset.attrs['spacing'] = self.spacing
-            dset.attrs['shape'] = self.shape
-            dset = f.create_dataset('density', data=self.density)
-            dset.attrs['spacing'] = self.spacing
-            dset.attrs['shape'] = self.shape
-            dset = f.create_dataset(
-                'sources', data=numpy.void(pickle.dumps(self.sources)))
-            dset.attrs['len'] = len(self.sources)
-
-    def expand_cache(self, iterations):
-        with self.get_cache(mode='a') as f:
-            cache = f['panels']
-            cache.resize(self.size + iterations, axis=0)
-
-    def cache_panels(self, u, tp1, iteration, simul_size):
-        # Save the panel to disk
-        with self.get_cache(mode='a') as f:
-            cache = f['panels']
-            cache[simul_size - 1] = u[tp1]
-            cache.attrs['size'] = simul_size
-            cache.attrs['iterations'] = iteration
-
-    def init_panels(self):
-        # If this is the first run, start with zeros, else, get the last two
-        # panels from the cache so that the simulation can be resumed
-        if self.size == 0:
-            nz, nx = self.shape
-            u = numpy.zeros((2, nz, nx), dtype=numpy.float)
-        else:
-            with self.get_cache() as f:
-                cache = f['panels']
-                u = cache[self.size - 2 : self.size][::-1]
-        return u
-
-    def timestep(self, u, tm1, t, tp1, iteration):
-        nz, nx = self.shape
-        ds = self.spacing
-        _step_elastic_sh(u[tp1], u[t], u[tm1], 3, nx - 3, 3, nz - 3,
-                         self.dt, ds, ds, self.mu, self.density)
-        _apply_damping(u[t], nx, nz, self.padding, self.taper)
-        _nonreflexive_sh_boundary_conditions(
-            u[tp1], u[t], nx, nz, self.dt, ds, ds, self.mu, self.density)
-        _apply_damping(u[tp1], nx, nz, self.padding, self.taper)
-        for pos, src in self.sources:
-            i, j = pos
-            u[tp1, i, j] += src(iteration*self.dt)
-
-    def animate(self, every=1, cutoff=None, ax=None, cmap=plt.cm.seismic,
-                embed=False, fps=10, dpi=70, writer='avconv', **kwargs):
-        if ax is None:
-            plt.figure(facecolor='white')
-            ax = plt.subplot(111)
-            ax.set_xlabel('x')
-            ax.set_ylabel('z')
-        fig = ax.get_figure()
-        nz, nx = self.shape
-        # Check the aspect ratio of the plot and adjust figure size to match
-        aspect = min(self.shape)/max(self.shape)
-        try:
-            aspect /= ax.get_aspect()
-        except TypeError:
-            pass
-        if nx > nz:
-            width = 10
-            height = width*aspect*0.8
-        else:
-            height = 10
-            width = height*aspect*1.5
-        fig.set_size_inches(width, height)
-        # Separate the arguments for imshow
-        imshow_args = dict(cmap=cmap)
-        if cutoff is not None:
-            imshow_args['vmin'] = -cutoff
-            imshow_args['vmax'] = cutoff
-        wavefield = ax.imshow(numpy.zeros(self.shape), **imshow_args)
-        fig.colorbar(wavefield, pad=0, aspect=30).set_label('Displacement')
-        ax.set_title('iteration: 0')
-        frames = self.size//every
-        def plot(i):
-            ax.set_title('iteration: {:d}'.format(i*every))
-            u = self[i*every]
-            wavefield.set_array(u)
-            return wavefield
-        anim = animation.FuncAnimation(fig, plot, frames=frames, **kwargs)
-        if embed:
-            return anim_to_html(anim, fps=fps, dpi=dpi, writer=writer)
-        else:
-            plt.show()
-            return anim
-
-
-def anim_to_html(anim, fps=6, dpi=30, writer='avconv'):
-    """
-    Convert a matplotlib animation object to a video embedded in an HTML
-    <video> tag.
-
-    Uses avconv (default) or ffmpeg.
-
-    Returns an IPython.display.HTML object for embedding in the notebook.
-
-    Adapted from `the yt project docs
-    <http://yt-project.org/doc/cookbook/embedded_webm_animation.html>`__.
-    """
-    VIDEO_TAG = """
-    <video controls>
-    <source src="data:video/webm;base64,{0}" type="video/webm">
-    Your browser does not support the video tag.
-    </video>"""
-    plt.close(anim._fig)
-    if not hasattr(anim, '_encoded_video'):
-        with NamedTemporaryFile(suffix='.webm') as f:
-            anim.save(f.name, fps=fps, dpi=dpi, writer=writer,
-                      extra_args=['-vcodec', 'libvpx'])
-            video = open(f.name, "rb").read()
-        anim._encoded_video = video.encode("base64")
-    return HTML(VIDEO_TAG.format(anim._encoded_video))
-
-
-class ElasticPSV(WaveFD2D):
-    """
-    Simulation class for elastic P and SV waves.
-    """
-
-    def __init__(self, pvel, svel, density, spacing, cachefile=None, dt=None,
-                 padding=50, taper=0.007, verbose=True):
-        super(ElasticPSV, self).__init__(cachefile, spacing, dt, pvel.shape,
-                                         verbose)
-        self.pvel = pvel
-        self.svel = svel
-        self.density = density
-        self.mu = lame_mu(svel, density)
-        self.lamb = lame_lamb(pvel, svel, density)
-        self.padding = padding
-        self.taper = taper
-        self.make_free_surface_matrices()
-        if self.dt is None:
-            self.dt = self.maxdt()
-
-    def maxdt(self):
-        nz, nx = self.shape
-        ds = self.spacing
-        return 0.6*maxdt([0, nx*ds, 0, nz*ds], self.shape, self.pvel.max())
-
-    def __getitem__(self, args):
-        with self.get_cache() as f:
-            ux = f['xpanels'][args]
-            uz = f['zpanels'][args]
-        return [ux, uz]
-
-    def add_blast_source(self, position, wavelet):
-        nz, nx = self.shape
-        i, j = position
-        amp = 1/(2**0.5)
-        locations = [
-            [i - 1, j    ,    0,   -1],
-            [i + 1, j    ,    0,    1],
-            [i    , j - 1,   -1,    0],
-            [i    , j + 1,    1,    0],
-            [i - 1, j - 1, -amp, -amp],
-            [i + 1, j - 1, -amp,  amp],
-            [i - 1, j + 1,  amp, -amp],
-            [i + 1, j + 1,  amp,  amp],
-            ]
-        for k, l, xamp, zamp in locations:
-            if k >= 0 and k < nz and l >= 0 and l < nx:
-                xwav = xamp*wavelet
-                zwav = zamp*wavelet
-                self.sources.append([[k, l], xwav, zwav])
-
-    def add_point_source(self, position, dip, wavelet):
-        d2r = numpy.pi/180
-        xamp = numpy.cos(d2r*dip)
-        zamp = numpy.sin(d2r*dip)
-        self.sources.append([position, xamp*wavelet, zamp*wavelet])
-
-    def plot_snapshot(self, frame, **kwargs):
-        with h5py.File(self.cachefile) as f:
-            ux = f['xpanels'][frame]
-            uz = f['zpanels'][frame]
-        plottype = kwargs.get('plottype', ['wavefield'])
-        nz, nx = self.shape
-        dx, dz = nx*self.spacing, nz*self.spacing
-        if 'wavefield' in plottype:
-            extent = [0, dx, dz, 0]
-            cmap = kwargs.get('cmap', plt.cm.seismic)
-            p = numpy.empty(self.shape, dtype=numpy.float)
-            s = numpy.empty(self.shape, dtype=numpy.float)
-            _xz2ps(ux, uz, p, s, nx, nz, self.spacing, self.spacing)
-            data = p + s
-            scale = numpy.abs(data).max()
-            vmin = kwargs.get('vmin', -scale)
-            vmax = kwargs.get('vmax', scale)
-            plt.imshow(data, cmap=cmap, extent=extent, vmin=vmin, vmax=vmax)
-            plt.colorbar(pad=0, aspect=30).set_label('Divergence + Curl')
-        if 'particles' in plottype:
-            every_particle = kwargs.get('every_particle', 5)
-            markersize = kwargs.get('markersize', 1)
-            scale = kwargs.get('scale', 1)
-            xs = numpy.linspace(0, dx, nx)[::every_particle]
-            zs = numpy.linspace(0, dz, nz)[::every_particle]
-            x, z = numpy.meshgrid(xs, zs)
-            x += scale*ux[::every_particle, ::every_particle]
-            z += scale*uz[::every_particle, ::every_particle]
-            plt.plot(x, z, '.k', markersize=markersize)
-        if 'vectors' in plottype:
-            every_particle = kwargs.get('every_particle', 5)
-            scale = kwargs.get('scale', 1)
-            linewidth = kwargs.get('linewidth', 0.1)
-            xs = numpy.linspace(0, dx, nx)[::every_particle]
-            zs = numpy.linspace(0, dz, nz)[::every_particle]
-            x, z = numpy.meshgrid(xs, zs)
-            plt.quiver(x, z,
-                       ux[::every_particle, ::every_particle],
-                       uz[::every_particle, ::every_particle],
-                       scale=1/scale, linewidth=linewidth,
-                       pivot='tail', angles='xy', scale_units='xy')
-
-    def init_cache(self, panels, chunks=None, compression='lzf', shuffle=True):
-        nz, nx = self.shape
-        if chunks is None:
-            chunks = (1, nz//10, nx//10)
-        with self.get_cache(mode='w') as f:
-            nz, nx = self.shape
-            dset = f.create_dataset('xpanels', (panels, nz, nx),
-                                     maxshape=(None, nz, nx),
-                                     chunks=chunks,
-                                     compression=compression,
-                                     shuffle=shuffle,
-                                     dtype=numpy.float)
-            dset.attrs['shape'] = self.shape
-            dset.attrs['size'] = self.size
-            dset.attrs['iterations'] = self.it
-            dset.attrs['spacing'] = self.spacing
-            dset.attrs['dt'] = self.dt
-            dset.attrs['padding'] = self.padding
-            dset.attrs['taper'] = self.taper
-            dset = f.create_dataset('zpanels', (panels, nz, nx),
-                                     maxshape=(None, nz, nx),
-                                     chunks=chunks,
-                                     compression=compression,
-                                     shuffle=shuffle,
-                                     dtype=numpy.float)
-            dset.attrs['shape'] = self.shape
-            dset.attrs['size'] = self.size
-            dset.attrs['iterations'] = self.it
-            dset.attrs['spacing'] = self.spacing
-            dset.attrs['dt'] = self.dt
-            dset.attrs['padding'] = self.padding
-            dset.attrs['taper'] = self.taper
-            dset = f.create_dataset('pvel', data=self.pvel,
-                             chunks=chunks[1:],
-                             compression=compression,
-                             shuffle=shuffle)
-            dset.attrs['spacing'] = self.spacing
-            dset.attrs['shape'] = self.shape
-            dset = f.create_dataset('svel', data=self.svel,
-                             chunks=chunks[1:],
-                             compression=compression,
-                             shuffle=shuffle)
-            dset.attrs['spacing'] = self.spacing
-            dset.attrs['shape'] = self.shape
-            dset = f.create_dataset('density', data=self.density,
-                             chunks=chunks[1:],
-                             compression=compression,
-                             shuffle=shuffle)
-            dset.attrs['spacing'] = self.spacing
-            dset.attrs['shape'] = self.shape
-            dset = f.create_dataset(
-                'sources', data=numpy.void(pickle.dumps(self.sources)))
-            dset.attrs['len'] = len(self.sources)
-
-    @staticmethod
-    def from_cache(fname):
-        with h5py.File(fname, 'r') as f:
-            pvel = f['pvel']
-            svel = f['svel']
-            dens = f['density']
-            panels = f['xpanels']
-            spacing = panels.attrs['spacing']
-            dt = panels.attrs['dt']
-            padding = panels.attrs['padding']
-            taper = panels.attrs['taper']
-            sim = ElasticPSV(pvel[:], svel[:], dens[:], spacing, dt=dt,
-                             padding=padding, taper=taper, cachefile=fname)
-            sim.size = panels.attrs['size']
-            sim.it = panels.attrs['iterations']
-            sim.sources = pickle.loads(f['sources'].value.tostring())
-        return sim
-
-    def cache_panels(self, u, tp1, iteration, simul_size):
-        # Save the panel to disk
-        with self.get_cache(mode='a') as f:
-            ux, uz = u
-            xpanels = f['xpanels']
-            zpanels = f['zpanels']
-            xpanels[simul_size - 1] = ux[tp1]
-            zpanels[simul_size - 1] = uz[tp1]
-            xpanels.attrs['size'] = simul_size
-            xpanels.attrs['iterations'] = iteration
-            zpanels.attrs['size'] = simul_size
-            zpanels.attrs['iterations'] = iteration
-
-    def expand_cache(self, iterations):
-        with self.get_cache(mode='a') as f:
-            f['xpanels'].resize(self.size + iterations, axis=0)
-            f['zpanels'].resize(self.size + iterations, axis=0)
-
-    def init_panels(self):
-        if self.size == 0:
-            nz, nx = self.shape
-            ux = numpy.zeros((2, nz, nx), dtype=numpy.float)
-            uz = numpy.zeros((2, nz, nx), dtype=numpy.float)
-        else:
-            # Get the last two panels from the cache
-            with self.get_cache() as f:
-                # Reverse the array because the later time comes first in
-                # ux, uz
-                # Need to copy them and reorder because the timestep function
-                # takes the whole ux array and complains that it isn't C
-                # contiguous
-                # Could change the timestep to pass ux[tp1], etc, like in
-                # ElasticSH. That would probably be much better.
-                ux = numpy.copy(f['xpanels'][self.size - 2 : self.size][::-1],
-                                order='C')
-                uz = numpy.copy(f['zpanels'][self.size - 2 : self.size][::-1],
-                                order='C')
-        return [ux, uz]
-
-    def make_free_surface_matrices(self):
-        # Pre-compute the matrices required for the free-surface BC
-        nz, nx = self.shape
-        dzdx = 1
-        identity = scipy.sparse.identity(nx)
-        B = scipy.sparse.eye(nx, nx, k=1) - scipy.sparse.eye(nx, nx, k=-1)
-        gamma = scipy.sparse.spdiags(
-            self.lamb[0]/(self.lamb[0] + 2*self.mu[0]), [0], nx, nx)
-        Mx1 = identity - 0.0625*(dzdx**2)*B*gamma*B
-        Mx2 = identity + 0.0625*(dzdx**2)*B*gamma*B
-        Mx3 = 0.5*dzdx*B
-        Mz1 = identity - 0.0625*(dzdx**2)*gamma*B*B
-        Mz2 = identity + 0.0625*(dzdx**2)*gamma*B*B
-        Mz3 = 0.5*dzdx*gamma*B
-        self.Mx = [Mx1, Mx2, Mx3]
-        self.Mz = [Mz1, Mz2, Mz3]
-
-    def timestep(self, u, tm1, t, tp1, iteration):
-        nz, nx = self.shape
-        ds = self.spacing
-        ux, uz = u
-        _step_elastic_psv(ux, uz, tp1, t, tm1, 1, nx - 1,  1, nz - 1,
-                          self.dt, ds, ds,
-                          self.mu, self.lamb, self.density)
-        _apply_damping(ux[t], nx, nz, self.padding, self.taper)
-        _apply_damping(uz[t], nx, nz, self.padding, self.taper)
-        # Free-surface boundary conditions
-        Mx1, Mx2, Mx3 = self.Mx
-        Mz1, Mz2, Mz3 = self.Mz
-        ux[tp1,0,:] = scipy.sparse.linalg.spsolve(
-            Mx1, Mx2*ux[tp1,1,:] + Mx3*uz[tp1,1,:])
-        uz[tp1,0,:] = scipy.sparse.linalg.spsolve(
-            Mz1, Mz2*uz[tp1,1,:] + Mz3*ux[tp1,1,:])
-        _nonreflexive_psv_boundary_conditions(
-            ux, uz, tp1, t, tm1, nx, nz, self.dt, ds, ds,
-            self.mu, self.lamb, self.density)
-        _apply_damping(ux[tp1], nx, nz, self.padding, self.taper)
-        _apply_damping(uz[tp1], nx, nz, self.padding, self.taper)
-        for pos, xsrc, zsrc in self.sources:
-            i, j = pos
-            ux[tp1, i, j] += xsrc(iteration*self.dt)
-            uz[tp1, i, j] += zsrc(iteration*self.dt)
-
-    def animate(self, every=1, plottype=['wavefield'], cutoff=None,
-                cmap=plt.cm.seismic, scale=1, every_particle=5,
-                ax=None,  interval=100, embed=False, blit=False,
-                fps=10, dpi=70, writer='avconv', **kwargs):
-        nz, nx = self.shape
-        dx, dz = nx*self.spacing, nz*self.spacing
-        if ax is None:
-            plt.figure(facecolor='white')
-            ax = plt.subplot(111)
-            ax.set_xlabel('x')
-            ax.set_ylabel('z')
-            ax.set_xlim(0, dx)
-            ax.set_ylim(0, dz)
-            ax.invert_yaxis()
-        fig = ax.get_figure()
-        wavefield = None
-        particles = None
-        vectors = None
-        if 'wavefield' in plottype:
-            extent = [0, dx, dz, 0]
-            p = numpy.empty(self.shape, dtype=numpy.float)
-            s = numpy.empty(self.shape, dtype=numpy.float)
-            imshow_args = dict(cmap=cmap, extent=extent)
-            if cutoff is not None:
-                imshow_args['vmin'] = -cutoff
-                imshow_args['vmax'] = cutoff
-            wavefield = ax.imshow(numpy.zeros(self.shape), **imshow_args)
-            fig.colorbar(wavefield, pad=0, aspect=30).set_label(
-                'Divergence + Curl')
-        if 'particles' in plottype or 'vectors' in plottype:
-            xs = numpy.linspace(0, dx, nx)[::every_particle]
-            zs = numpy.linspace(0, dz, nz)[::every_particle]
-            x, z = numpy.meshgrid(xs, zs)
-        if 'particles' in plottype:
-            markersize = kwargs.get('markersize', 1)
-            stype = kwargs.get('style', '.k')
-            particles, = plt.plot(x.ravel(), z.ravel(), style,
-                                  markersize=markersize)
-        if 'vectors' in plottype:
-            linewidth = kwargs.get('linewidth', 0.1)
-            vectors = plt.quiver(x, z, numpy.zeros_like(x),
-                                 numpy.zeros_like(z),
-                                 scale=1/scale, linewidth=linewidth,
-                                 pivot='tail', angles='xy',
-                                 scale_units='xy')
-        # Check the aspect ratio of the plot and adjust figure size to match
-        aspect = min(self.shape)/max(self.shape)
-        try:
-            aspect /= ax.get_aspect()
-        except TypeError:
-            pass
-        if nx > nz:
-            width = 10
-            height = width*aspect*0.8
-        else:
-            height = 8
-            width = height*aspect*1.5
-        fig.set_size_inches(width, height)
-        def plot(i):
-            ax.set_title('iteration: {:d}'.format(i*every))
-            ux, uz = self[i*every]
-            if wavefield is not None:
-                _xz2ps(ux, uz, p, s, nx, nz, self.spacing, self.spacing)
-                wavefield.set_array(p + s)
-            if particles is not None or vectors is not None:
-                ux = ux[::every_particle, ::every_particle]
-                uz = uz[::every_particle, ::every_particle]
-            if particles is not None:
-                particles.set_data(x.ravel() + scale*ux.ravel(),
-                                   z.ravel() + scale*uz.ravel())
-            if vectors is not None:
-                vectors.set_UVC(ux, uz)
-            return wavefield, particles, vectors
-        frames = self.size//every
-        anim = animation.FuncAnimation(fig, plot, frames=frames, blit=blit,
-                                       interval=interval)
-        if embed:
-            return anim_to_html(anim, fps=fps, dpi=dpi, writer=writer)
-        else:
-            plt.show()
-            return anim
-
-class MexHatSource(object):
-=======
-    def __call__(self, t):
-        """
         Return the source function value at a given time
 
         Parameters:
 
-        * t: float
-            time value where evaluate the source function
-        """
-        return self.value(t)
-
-    @abstractmethod
-    def value(self, t):
-        """
-        Return the source function value at a given time
-
-        Parameters:
-
-        * t: float
+        * time: float
             Time value where evaluate the source function
->>>>>>> 85fb2f12
 
         Returns:
 
         * value : float or numpy array
-            The value of Source(t)
+            The value of Source(time)
 
         """
         pass
@@ -1043,6 +295,7 @@
         The peak frequency of the wavelet
     * delay : float
         The delay before the source starts
+
     """
 
     def __init__(self, amp, cf, delay=0):
@@ -1250,7 +503,8 @@
     def _plot_snapshot(self, frame, **kwargs):
         pass
 
-    def snapshot(self, frame, embed=False, raw=False, **kwargs):
+    def snapshot(self, frame, embed=False, raw=False, ax=None,
+                 **kwargs):
         """
         Returns an image (snapshot) of the 2D wavefield simulation
         at a desired iteration number (frame) or just plot it.
@@ -1261,8 +515,11 @@
             The time step iteration number
         * embed : bool
             True to plot it inline
-        * raw: bool
+        * raw : bool
             True for raw byte image
+        * ax : None or matplotlib Axes
+            If not None, will assume this is a matplotlib Axes
+            and make the plot on it.
 
         Returns:
 
@@ -1272,10 +529,9 @@
             or None
 
         """
-        # calls `_plot_snapshot`
-        # if ax is None:
-        #            fig = plt.figure(facecolor='white')
-        #    ax = plt.subplot(111)
+        if ax is None:
+            fig = plt.figure(facecolor='white')
+            ax = plt.subplot(111)
         if frame < 0:
             title = self.simsize + frame
         else:
@@ -1320,10 +576,17 @@
         """
         return self.snapshot(-1, raw=True)
 
-    def explore(self, **kwargs):
+    def explore(self, every=1, **kwargs):
         """
         Interactive visualization of simulation results.
-        Allows to move back and forth on simulation frames.
+
+        Allows to move back and forth on simulation frames
+        using the IPython widgets feature.
+
+        .. warning::
+
+            Only works when running in an IPython notebook.
+
         """
         plotargs = kwargs
 
@@ -1331,9 +594,10 @@
             image = Image(self.snapshot(Frame, raw=True, **plotargs))
             display(image)
             return image
-        slider = widgets.IntSliderWidget(min=0, max=self.it, step=1,
+
+        slider = widgets.IntSliderWidget(min=0, max=self.it, step=every,
                                          value=self.it, description="Frame")
-        widget = widgets.interact(plot, Frame=slider)
+        widget = widgets.interactive(plot, Frame=slider)
         return widget
 
     @abstractmethod
@@ -1347,9 +611,9 @@
         * iterations: int
             number of time step iterations to run
         """
-        # calls `_init_cache`, `_expand_cache`, `_init_panels`
+        # Calls the following abstract methods:
+        # `_init_cache`, `_expand_cache`, `_init_panels`
         # and `_cache_panels` and  `_time_step`
-
         nz, nx = self.shape
         dz, dx = self.dz, self.dx
         u = self._init_panels()  # panels must be created first
@@ -1613,8 +877,8 @@
             cache[simul_size - 1] = u[tp1]
             cache.attrs['simsize'] = simul_size
             # I need to update the attribute with this iteration number
+            # so that simulation runs properly after reloaded from file
             cache.attrs['iteration'] = iteration
-            # that simulation runs properly after reloaded from file
 
     def _init_panels(self):
         """
@@ -1772,8 +1036,8 @@
         locations = [
             [i - 1,     j,    0,   -1],
             [i + 1,     j,    0,    1],
-            [i + 0, j - 1,   -1,    0],
-            [i + 0, j + 1,    1,    0],
+            [i    , j - 1,   -1,    0],
+            [i    , j + 1,    1,    0],
             [i - 1, j - 1, -amp, -amp],
             [i + 1, j - 1, -amp,  amp],
             [i - 1, j + 1,  amp, -amp],
@@ -1927,6 +1191,7 @@
 
         * verbose: bool
             Progress status shown or not
+
         """
         with h5py.File(fname, 'r') as f:
             pvel = f['pvel']
@@ -2118,6 +1383,7 @@
             if vectors is not None:
                 vectors.set_UVC(ux, uz)
             return wavefield, particles, vectors
+
         frames = self.simsize//every
         anim = animation.FuncAnimation(fig, plot, frames=frames, blit=blit,
                                        interval=interval)
@@ -2152,6 +1418,7 @@
         True to show simulation progress bar
 
     """
+
     def __init__(self, velocity, spacing, cachefile=None, dt=None,
                  padding=50, taper=0.007, verbose=True):
         super(Scalar, self).__init__(cachefile, spacing, velocity.shape, dt,
@@ -2462,132 +1729,6 @@
             kwargs['cmap'] = plt.cm.seismic
         plt.imshow(data, **kwargs)
         plt.colorbar(pad=0, aspect=30).set_label('Displacement')
-
-# class MexHatSource(object):
-#
-#     r"""
-#     A wave source that vibrates as a Mexican hat (Ricker) wavelet.
-#
-#     .. math::
-#
-#         \psi(t) = A(1 - 2 \pi^2 f^2 t^2)exp(-\pi^2 f^2 t^2)
-#
-#     Parameters:
-#
-#     * x, z : float
-#         The x, z coordinates of the source
-#     * area : [xmin, xmax, zmin, zmax]
-#         The area bounding the finite difference simulation
-#     * shape : (nz, nx)
-#         The number of nodes in the finite difference grid
-#     * amp : float
-#         The amplitude of the source (:math:`A`)
-#     * frequency : float
-#         The peak frequency of the wavelet
-#     * delay : float
-#         The delay before the source starts
-#
-#         .. note:: If you want the source to start with amplitude close to 0,
-#             use ``delay = 3.5/frequency``.
-#
-#     """
-#
-#     def __init__(self, x, z, area, shape, amp, frequency, delay=0):
-#         nz, nx = shape
-#         dz, dx = sum(area[2:]) / (nz - 1), sum(area[:2]) / (nx - 1)
-#         self.i = int(round((z - area[2]) / dz))
-#         self.j = int(round((x - area[0]) / dx))
-#         self.x, self.z = x, z
-#         self.amp = amp
-#         self.frequency = frequency
-#         self.f2 = frequency ** 2
-#         self.delay = delay
-#
-#     def __call__(self, time):
-#         t2 = (time - self.delay) ** 2
-#         pi2 = numpy.pi ** 2
-#         psi = self.amp * (1 - 2 * pi2 * self.f2 * t2) * \
-#             numpy.exp(-pi2 * self.f2 * t2)
-#         return psi
-#
-#     def coords(self):
-#         """
-#         Get the x, z coordinates of the source.
-#
-#         Returns:
-#
-#         * (x, z) : tuple
-#             The x, z coordinates
-#
-#         """
-#         return (self.x, self.z)
-#
-#     def indexes(self):
-#         """
-#         Get the i,j coordinates of the source in the finite difference grid.
-#
-#         Returns:
-#
-#         * (i,j) : tuple
-#             The i,j coordinates
-#
-#         """
-#         return (self.i, self.j)
-
-
-# def blast_source(x, z, area, shape, amp, frequency, delay=0,
-#                  sourcetype=MexHatSource):
-#     """
-#     Uses several MexHatSources to create a blast source that pushes in all
-#     directions.
-#
-#     Parameters:
-#
-#     * x, z : float
-#         The x, z coordinates of the source
-#     * area : [xmin, xmax, zmin, zmax]
-#         The area bounding the finite difference simulation
-#     * shape : (nz, nx)
-#         The number of nodes in the finite difference grid
-#     * amp : float
-#         The amplitude of the source
-#     * frequency : float
-#         The frequency of the source
-#     * delay : float
-#         The delay before the source starts
-#     * sourcetype : source class
-#         The type of source to use, like
-#         :class:`~fatiando.seismic.wavefd.MexHatSource`.
-#
-#     Returns:
-#
-#     * [xsources, zsources]
-#         Lists of sources for x- and z-displacements
-#
-#     """
-#     nz, nx = shape
-#     xsources, zsources = [], []
-#     center = sourcetype(x, z, area, shape, amp, frequency, delay)
-#     i, j = center.indexes()
-#     tmp = numpy.sqrt(2)
-#     locations = [[i - 1, j - 1, -amp, -amp],
-#                  [i - 1, j, 0, -tmp * amp],
-#                  [i - 1, j + 1, amp, -amp],
-#                  [i, j - 1, -tmp * amp, 0],
-#                  [i, j + 1, tmp * amp, 0],
-#                  [i + 1, j - 1, -amp, amp],
-#                  [i + 1, j, 0, tmp * amp],
-#                  [i + 1, j + 1, amp, amp]]
-#     locations = [[i, j, xamp, zamp] for i, j, xamp, zamp in locations
-#                  if i >= 0 and i < nz and j >= 0 and j < nx]
-#     for i, j, xamp, zamp in locations:
-#         xsrc = sourcetype(x, z, area, shape, xamp, frequency, delay)
-#         xsrc.i, xsrc.j = i, j
-#         zsrc = sourcetype(x, z, area, shape, zamp, frequency, delay)
-#         zsrc.i, zsrc.j = i, j
-#         xsources.append(xsrc)
-#         zsources.append(zsrc)
-#     return xsources, zsources
 
 
 def lame_lamb(pvel, svel, dens):
