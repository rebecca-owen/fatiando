from __future__ import division
import numpy as np
from numpy.testing import assert_allclose, assert_array_almost_equal
from fatiando.gravmag.eqlayer import (EQLGravity, EQLTotalField,
                                      PELGravity, PELTotalField, PELSmoothness)
from fatiando.inversion import Damping
from fatiando.gravmag import sphere, prism
from fatiando.mesher import PointGrid, Prism
from fatiando import utils, gridder


def test_pel_polereduce():
    "PELTotalField can reduce data to the pole"
    # Use remanent magnetization
    sinc, sdec = -80, 5
    model = [Prism(-100, 100, -500, 500, 0, 100,
                   {'magnetization': utils.ang2vec(5, sinc, sdec)})]
    inc, dec = -83, 5
    shape = (40, 40)
    area = [-2000, 2000, -2000, 2000]
    x, y, z = gridder.regular(area, shape, z=-100)
    data = prism.tf(x, y, z, model, inc, dec)
    true = prism.tf(x, y, z, model, -90, 0, pmag=utils.ang2vec(5, -90, 0))

    layer = PointGrid(area, 100, shape)
    windows = (20, 20)
    degree = 3
    pel = PELTotalField(x, y, z, data, inc, dec, layer, windows, degree,
                        sinc, sdec)
    eql = pel + 1e-22*PELSmoothness(layer, windows, degree)
    eql.fit()

<<<<<<< HEAD
    assert_allclose(eql[0].predicted(), data, rtol=0.05)
=======
    assert_allclose(eql[0].predicted(), data, rtol=0.06)
>>>>>>> 26b268db

    layer.addprop('magnetization',
                  utils.ang2vec(eql.estimate_, inc=-90, dec=0))
    calc = sphere.tf(x, y, z, layer, inc=-90, dec=0)

    assert_allclose(calc, true, atol=10, rtol=0.05)


def test_pelgrav_prism_interp():
    "PELGravity can interpolate data from a prism"
    model = [Prism(-300, 300, -500, 500, 100, 600, {'density': 400})]
    shape = (40, 40)
    n = shape[0]*shape[1]
    area = [-2000, 2000, -2000, 2000]
    x, y, z = gridder.scatter(area,  n, z=-100, seed=42)
    data = prism.gz(x, y, z, model)

    layer = PointGrid(area, 100, shape)
    windows = (20, 20)
    degree = 1
    eql = (PELGravity(x, y, z, data, layer, windows, degree)
           + 5e-22*PELSmoothness(layer, windows, degree))
    eql.fit()
    layer.addprop('density', eql.estimate_)

    assert_allclose(eql[0].predicted(), data, rtol=0.01)

    xp, yp, zp = gridder.regular(area, shape, z=-100)
    true = prism.gz(xp, yp, zp, model)
    calc = sphere.gz(xp, yp, zp, layer)

    assert_allclose(calc, true, atol=0.001, rtol=0.05)


def test_eql_grav_jacobian():
    "EQLGravity produces the right Jacobian matrix for single source"
    model = PointGrid([-10, 10, -10, 10], 500, (2, 2))[0]
    model.addprop('density', 1)
    n = 1000
    x, y, z = gridder.scatter([-10, 10, -10, 10], n, z=-100, seed=42)
    data = sphere.gz(x, y, z, [model])

    eql = EQLGravity(x, y, z, data, [model])
    A = eql.jacobian(None)

    assert A.shape == (n, 1)
    assert_allclose(A[:, 0], data, rtol=0.01)


def test_eql_mag_jacobian():
    "EQLTotalField produces the right Jacobian matrix for single source"
    inc, dec = -30, 20
    model = PointGrid([-10, 10, -10, 10], 500, (2, 2))[0]
    model.addprop('magnetization', utils.ang2vec(1, inc, dec))
    n = 1000
    x, y, z = gridder.scatter([-10, 10, -10, 10], n, z=-100, seed=42)
    data = sphere.tf(x, y, z, [model], inc, dec)

    eql = EQLTotalField(x, y, z, data, inc, dec, [model])
    A = eql.jacobian(None)

    assert A.shape == (n, 1)
    assert_allclose(A[:, 0], data, rtol=0.01)


def test_eqlgrav_prism_interp():
    "EQLGravity can interpolate data from a prism"
    model = [Prism(-300, 300, -500, 500, 100, 600, {'density': 400})]
    shape = (30, 30)
    n = shape[0]*shape[1]
    area = [-2000, 2000, -2000, 2000]
    x, y, z = gridder.scatter(area,  n, z=-100, seed=42)
    data = prism.gz(x, y, z, model)
    layer = PointGrid(area, 200, shape)
    eql = EQLGravity(x, y, z, data, layer) + 1e-23*Damping(layer.size)
    eql.fit()
    layer.addprop('density', eql.estimate_)

    assert_allclose(eql[0].predicted(), data, rtol=0.01)

    xp, yp, zp = gridder.regular(area, shape, z=-100)
    true = prism.gz(xp, yp, zp, model)
    calc = sphere.gz(xp, yp, zp, layer)

    assert_allclose(calc, true, rtol=0.05)


def test_eqlayer_polereduce():
    "EQLTotalField can reduce data to the pole"
    # Use remanent magnetization
    sinc, sdec = -70, 30
    model = [Prism(-100, 100, -500, 500, 0, 100,
                   {'magnetization': utils.ang2vec(5, sinc, sdec)})]
    inc, dec = -60, -15
    shape = (50, 50)
    area = [-2000, 2000, -2000, 2000]
    x, y, z = gridder.regular(area, shape, z=-100)
    data = prism.tf(x, y, z, model, inc, dec)
    true = prism.tf(x, y, z, model, -90, 0, pmag=utils.ang2vec(5, -90, 0))

    layer = PointGrid(area, 200, shape)
    eql = (EQLTotalField(x, y, z, data, inc, dec, layer, sinc, sdec)
           + 1e-24*Damping(layer.size))
    eql.fit()

    assert_allclose(eql[0].predicted(), data, rtol=0.01)

    layer.addprop('magnetization',
                  utils.ang2vec(eql.estimate_, inc=-90, dec=0))
    calc = sphere.tf(x, y, z, layer, inc=-90, dec=0)

    assert_allclose(calc, true, atol=10, rtol=0.05)<|MERGE_RESOLUTION|>--- conflicted
+++ resolved
@@ -30,11 +30,7 @@
     eql = pel + 1e-22*PELSmoothness(layer, windows, degree)
     eql.fit()
 
-<<<<<<< HEAD
-    assert_allclose(eql[0].predicted(), data, rtol=0.05)
-=======
     assert_allclose(eql[0].predicted(), data, rtol=0.06)
->>>>>>> 26b268db
 
     layer.addprop('magnetization',
                   utils.ang2vec(eql.estimate_, inc=-90, dec=0))
