"""
Potential field transformations, like upward continuation and derivatives.

.. note:: Most, if not all, functions here required gridded data.

**Transformations**

* :func:`~fatiando.gravmag.transform.upcontinue`: Upward continuation of
<<<<<<< HEAD
  potential field data.
* :func:`~fatiando.gravmag.transform.reduce_to_pole`: Reduce the total field
  magnetic anomaly to the pole.
=======
  gridded potential field data on a level surface
>>>>>>> 30a4842a
* :func:`~fatiando.gravmag.transform.tga`: Calculate the amplitude of the
  total gradient (also called the analytic signal)

**Derivatives**

* :func:`~fatiando.gravmag.transform.derivx`: Calculate the n-th order
  derivative of a potential field in the x-direction (North-South)
* :func:`~fatiando.gravmag.transform.derivy`: Calculate the n-th order
  derivative of a potential field in the y-direction (East-West)
* :func:`~fatiando.gravmag.transform.derivz`: Calculate the n-th order
  derivative of a potential field in the z-direction

----

"""
from __future__ import division
import numpy

from .. import utils


def reduce_to_pole(x, y, data, shape, inc, dec, sinc=None, sdec=None):
    """
    Parameters:

    * x, y : 1d-arrays
        The x, y, z coordinates of each data point.
    * data : 1d-array
        The total field anomaly data at each point.
    * inc, dec : floats
        The inclination and declination of the inducing field
    * sinc, sdec : None or floats
        The inclination and declination of the equivalent layer. Use these if
        there is remanent magnetization and the total magnetization of the
        layer if different from the induced magnetization.
        If there is only induced magnetization, use None
    """
    fx, fy, fz = utils.ang2vec(1, inc, dec)
    if sinc is None or sdec is None:
        mx, my, mz = fx, fy, fz
    else:
        mx, my, mz = utils.ang2vec(1, sinc, sdec)
    kx, ky = [k for k in _getfreqs(x, y, data, shape)]
    kz_sqr = kx**2 + ky**2
    a1 = mz*fz - mx*fx
    a2 = mz*fz - my*fy
    a3 = -my*fx - mx*fy
    b1 = mx*fz + mz*fx
    b2 = my*fz + mz*fy
    # The division gives a RuntimeWarning because of the zero frequency term.
    # This suppresses the warning.
    with numpy.errstate(divide='ignore', invalid='ignore'):
        rtp = (kz_sqr)/(a1*kx**2 + a2*ky**2 + a3*kx*ky +
                        1j*numpy.sqrt(kz_sqr)*(b1*kx + b2*ky))
    rtp[0, 0] = 0
    ft = numpy.fft.fft2(numpy.reshape(data, shape))
    ft_pole = ft*rtp
    data_pole = numpy.real(numpy.fft.ifft2(ft_pole)).ravel()
    return data_pole


def upcontinue(x, y, data, shape, height, method='fft'):
    r"""
    Upward continuation of potential field data.

    Has the option of calculating the continuation through the Fast Fourier
    Transform in the wavenumber domain or through numerical integration of the
    analytical formula below in the space domain:

    .. math::

        g_z(x,y,z) = \\frac{z-z_0}{2\pi}\int_{-\infty}^{\infty}\int_{-\infty}^
        {\infty} g_z(x',y',z_0) \\frac{1}{[(x-x')^2 + (y-y')^2 + (z-z_0)^2
        ]^{\\frac{3}{2}}} dx' dy'

    For the FFT based continuation. The Fourier transform of the upward
    continued field is calculated using:

    .. math::

        F\{h_{up}\} = F\{h\} e^{-\Delta z |k|}

    and then transformed back to the space domain.

    .. note:: Data needs to be on a regular grid!

    .. note:: Units are SI for all coordinates x, y, z.

    .. note:: be aware of coordinate systems!
        The *x*, *y*, *z* coordinates are:
        x -> North, y -> East and z -> **DOWN**.

    Parameters:

    * x, y : 1D-arrays
        The x and y coordinates of the grid points
    * data : 1D-array
        The potential field at the grid points
    * shape : tuple = (nx, ny)
        The shape of the grid
    * height : float
        The height increase (delta z) in meters.
    * method : string
        The method used to upward continue. Can be either: ``'fft'`` for FFT
        based continuation or ``'space'`` for the space domain approach.

    Returns:

    * cont : array
        The upward continued data

    """
    assert method in ['fft', 'space'], \
        "Invalid method '{}'".format(method)
    assert x.shape == y.shape, \
        "x and y arrays must have same shape"
    assert height > 0, \
        "Continuation height increase 'height' should be positive"
    if method == 'fft':
        kx, ky = _getfreqs(x, y, data, shape)
        kz = numpy.sqrt(kx**2 + ky**2)
        ft = numpy.fft.fft2(numpy.reshape(data, shape))
        ft_up = numpy.exp(-height*kz)*ft
        cont = numpy.real(numpy.fft.ifft2(ft_up)).ravel()
    elif method == 'space':
        nx, ny = shape
        dx = (x.max() - x.min())/(nx - 1)
        dy = (y.max() - y.min())/(ny - 1)
        area = dx*dy
        deltaz_sqr = (height)**2
        cont = numpy.zeros_like(data)
        for i, j, g in zip(x, y, data):
            cont += g*area*((x - i)**2 + (y - j)**2 + deltaz_sqr)**(-1.5)
        cont *= abs(height)/(2*numpy.pi)
    return cont


def tga(x, y, data, shape, method='fd'):
    r"""
    Calculate the total gradient amplitude (TGA).

    This the same as the `3D analytic signal` of Roest et al. (1992), but we
    prefer the newer, more descriptive nomenclature suggested by Reid (2012).

    The TGA is defined as the amplitude of the gradient vector of a potential
    field :math:`T` (e.g. the magnetic total field anomaly):

    .. math::

        TGA = \sqrt{
            \left(\frac{\partial T}{\partial x}\right)^2 +
            \left(\frac{\partial T}{\partial y}\right)^2 +
            \left(\frac{\partial T}{\partial z}\right)^2 }

    .. warning::

        If the data is not in SI units, the derivatives will be in
        strange units and so will the total gradient amplitude! I strongly
        recommend converting the data to SI **before** calculating the
        TGA is you need the gradient in Eotvos (use one of the unit conversion
        functions of :mod:`fatiando.utils`).

    Parameters:

    * x, y : 1D-arrays
        The x and y coordinates of the grid points
    * data : 1D-array
        The potential field at the grid points
    * shape : tuple = (nx, ny)
        The shape of the grid
    * method : string
        The method used to calculate the horizontal derivatives. Options are:
        ``'fd'`` for finite-difference (more stable) or ``'fft'`` for the Fast
        Fourier Transform. The z derivative is always calculated by FFT.

    Returns:

    * tga : 1D-array
        The amplitude of the total gradient

    References:

    Reid, A. (2012), Forgotten truths, myths and sacred cows of Potential
    Fields Geophysics - II, in SEG Technical Program Expanded Abstracts 2012,
    pp. 1-3, Society of Exploration Geophysicists.

    Roest, W., J. Verhoef, and M. Pilkington (1992), Magnetic interpretation
    using the 3-D analytic signal, GEOPHYSICS, 57(1), 116-125,
    doi:10.1190/1.1443174.

    """
    dx = derivx(x, y, data, shape, method=method)
    dy = derivy(x, y, data, shape, method=method)
    dz = derivz(x, y, data, shape)
    res = numpy.sqrt(dx ** 2 + dy ** 2 + dz ** 2)
    return res


def derivx(x, y, data, shape, order=1, method='fd'):
    """
    Calculate the derivative of a potential field in the x direction.

    .. warning::

        If the data is not in SI units, the derivative will be in
        strange units! I strongly recommend converting the data to SI
        **before** calculating the derivative (use one of the unit conversion
        functions of :mod:`fatiando.utils`). This way the derivative will be in
        SI units and can be easily converted to what unit you want.

    Parameters:

    * x, y : 1D-arrays
        The x and y coordinates of the grid points
    * data : 1D-array
        The potential field at the grid points
    * shape : tuple = (nx, ny)
        The shape of the grid
    * order : int
        The order of the derivative
    * method : string
        The method used to calculate the derivatives. Options are:
        ``'fd'`` for central finite-differences (more stable) or ``'fft'``
        for the Fast Fourier Transform.

    Returns:

    * deriv : 1D-array
        The derivative

    """
    nx, ny = shape
    assert method in ['fft', 'fd'], \
        'Invalid method "{}".'.format(method)
    if method == 'fft':
        # Pad the array with the edge values to avoid instability
        padded, padx, pady = _pad_data(data, shape)
        kx, _ = _fftfreqs(x, y, shape, padded.shape)
        deriv_ft = numpy.fft.fft2(padded)*(kx*1j)**order
        deriv_pad = numpy.real(numpy.fft.ifft2(deriv_ft))
        # Remove padding from derivative
        deriv = deriv_pad[padx : padx + nx, pady : pady + ny]
    elif method == 'fd':
        datamat = data.reshape(shape)
        dx = (x.max() - x.min())/(nx - 1)
        deriv = numpy.empty_like(datamat)
        deriv[1:-1, :] = (datamat[2:, :] - datamat[:-2, :])/(2*dx)
        deriv[0, :] = deriv[1, :]
        deriv[-1, :] = deriv[-2, :]
        if order > 1:
            deriv = derivx(x, y, deriv, shape, order=order - 1, method='fd')
    return deriv.ravel()


def derivy(x, y, data, shape, order=1, method='fd'):
    """
    Calculate the derivative of a potential field in the y direction.

    .. warning::

        If the data is not in SI units, the derivative will be in
        strange units! I strongly recommend converting the data to SI
        **before** calculating the derivative (use one of the unit conversion
        functions of :mod:`fatiando.utils`). This way the derivative will be in
        SI units and can be easily converted to what unit you want.

    Parameters:

    * x, y : 1D-arrays
        The x and y coordinates of the grid points
    * data : 1D-array
        The potential field at the grid points
    * shape : tuple = (nx, ny)
        The shape of the grid
    * order : int
        The order of the derivative
    * method : string
        The method used to calculate the derivatives. Options are:
        ``'fd'`` for central finite-differences (more stable) or ``'fft'``
        for the Fast Fourier Transform.

    Returns:

    * deriv : 1D-array
        The derivative

    """
    nx, ny = shape
    assert method in ['fft', 'fd'], \
        'Invalid method "{}".'.format(method)
    if method == 'fft':
        # Pad the array with the edge values to avoid instability
        padded, padx, pady = _pad_data(data, shape)
        _, ky = _fftfreqs(x, y, shape, padded.shape)
        deriv_ft = numpy.fft.fft2(padded)*(ky*1j)**order
        deriv_pad = numpy.real(numpy.fft.ifft2(deriv_ft))
        # Remove padding from derivative
        deriv = deriv_pad[padx : padx + nx, pady : pady + ny]
    elif method == 'fd':
        datamat = data.reshape(shape)
        dy = (y.max() - y.min())/(ny - 1)
        deriv = numpy.empty_like(datamat)
        deriv[:, 1:-1] = (datamat[:, 2:] - datamat[:, :-2])/(2*dy)
        deriv[:, 0] = deriv[:, 1]
        deriv[:, -1] = deriv[:, -2]
        if order > 1:
            deriv = derivy(x, y, deriv, shape, order=order - 1, method='fd')
    return deriv.ravel()


def derivz(x, y, data, shape, order=1, method='fft'):
    """
    Calculate the derivative of a potential field in the z direction.

    .. warning::

        If the data is not in SI units, the derivative will be in
        strange units! I strongly recommend converting the data to SI
        **before** calculating the derivative (use one of the unit conversion
        functions of :mod:`fatiando.utils`). This way the derivative will be in
        SI units and can be easily converted to what unit you want.

    Parameters:

    * x, y : 1D-arrays
        The x and y coordinates of the grid points
    * data : 1D-array
        The potential field at the grid points
    * shape : tuple = (nx, ny)
        The shape of the grid
    * order : int
        The order of the derivative
    * method : string
        The method used to calculate the derivatives. Options are:
        ``'fft'`` for the Fast Fourier Transform.

    Returns:

    * deriv : 1D-array
        The derivative

    """
    assert method == 'fft', \
        "Invalid method '{}'".format(method)
    nx, ny = shape
    # Pad the array with the edge values to avoid instability
    padded, padx, pady = _pad_data(data, shape)
    kx, ky = _fftfreqs(x, y, shape, padded.shape)
    deriv_ft = numpy.fft.fft2(padded)*numpy.sqrt(kx**2 + ky**2)**order
    deriv = numpy.real(numpy.fft.ifft2(deriv_ft))
    # Remove padding from derivative
    return deriv[padx : padx + nx, pady : pady + ny].ravel()


def _pad_data(data, shape):
    n = _nextpow2(numpy.max(shape))
    nx, ny = shape
    padx = (n - nx)//2
    pady = (n - ny)//2
    padded = numpy.pad(data.reshape(shape), ((padx, padx), (pady, pady)),
                       mode='edge')
    return padded, padx, pady


def _nextpow2(i):
    buf = numpy.ceil(numpy.log(i)/numpy.log(2))
    return int(2**buf)


def _fftfreqs(x, y, shape, padshape):
    """
    Get two 2D-arrays with the wave numbers in the x and y directions.
    """
<<<<<<< HEAD
    ny, nx = shape
    dx = float(x.max() - x.min()) / float(nx - 1)
    fx = (2*numpy.pi)*numpy.fft.fftfreq(nx, dx)
    dy = float(y.max() - y.min()) / float(ny - 1)
    fy = (2*numpy.pi)*numpy.fft.fftfreq(ny, dy)
    return numpy.meshgrid(fx, fy)


def _deriv(freqs, data, shape, order):
    """
    Calculate a generic derivative using the FFT.
    """
    fgrid = numpy.fft.fft2(numpy.reshape(data, shape))
    deriv = numpy.real(numpy.fft.ifft2((freqs ** order) * fgrid).ravel())
    return deriv
=======
    nx, ny = shape
    dx = (x.max() - x.min())/(nx - 1)
    fx = 2*numpy.pi*numpy.fft.fftfreq(padshape[0], dx)
    dy = (y.max() - y.min())/(ny - 1)
    fy = 2*numpy.pi*numpy.fft.fftfreq(padshape[1], dy)
    return numpy.meshgrid(fy, fx)[::-1]
>>>>>>> 30a4842a
<|MERGE_RESOLUTION|>--- conflicted
+++ resolved
@@ -6,13 +6,9 @@
 **Transformations**
 
 * :func:`~fatiando.gravmag.transform.upcontinue`: Upward continuation of
-<<<<<<< HEAD
-  potential field data.
+  gridded potential field data on a level surface.
 * :func:`~fatiando.gravmag.transform.reduce_to_pole`: Reduce the total field
   magnetic anomaly to the pole.
-=======
-  gridded potential field data on a level surface
->>>>>>> 30a4842a
 * :func:`~fatiando.gravmag.transform.tga`: Calculate the amplitude of the
   total gradient (also called the analytic signal)
 
@@ -386,27 +382,9 @@
     """
     Get two 2D-arrays with the wave numbers in the x and y directions.
     """
-<<<<<<< HEAD
-    ny, nx = shape
-    dx = float(x.max() - x.min()) / float(nx - 1)
-    fx = (2*numpy.pi)*numpy.fft.fftfreq(nx, dx)
-    dy = float(y.max() - y.min()) / float(ny - 1)
-    fy = (2*numpy.pi)*numpy.fft.fftfreq(ny, dy)
-    return numpy.meshgrid(fx, fy)
-
-
-def _deriv(freqs, data, shape, order):
-    """
-    Calculate a generic derivative using the FFT.
-    """
-    fgrid = numpy.fft.fft2(numpy.reshape(data, shape))
-    deriv = numpy.real(numpy.fft.ifft2((freqs ** order) * fgrid).ravel())
-    return deriv
-=======
     nx, ny = shape
     dx = (x.max() - x.min())/(nx - 1)
     fx = 2*numpy.pi*numpy.fft.fftfreq(padshape[0], dx)
     dy = (y.max() - y.min())/(ny - 1)
     fy = 2*numpy.pi*numpy.fft.fftfreq(padshape[1], dy)
-    return numpy.meshgrid(fy, fx)[::-1]
->>>>>>> 30a4842a
+    return numpy.meshgrid(fy, fx)[::-1]