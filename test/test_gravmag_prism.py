import numpy as np
from numpy.testing import assert_array_almost_equal as assert_almost

from fatiando.mesher import Prism
from fatiando.gravmag import _prism_numpy, prism
from fatiando import utils, gridder

<<<<<<< HEAD
=======
model = None
xp, yp, zp = None, None, None
inc, dec = None, None
precision = 10 ** (-15)
lower_precision = 10 ** (-8)

>>>>>>> c04a6a51

def test_cython_agains_numpy():
    "gravmag.prism numpy and cython implementations give same result"
    inc, dec = -30, 50
    model = [
        Prism(100, 300, -100, 100, 0, 400,
<<<<<<< HEAD
              {'density': -1000, 'magnetization': utils.ang2vec(-2, inc, dec)}),
        Prism(-300, -100, -100, 100, 0, 200,
              {'density': 2000, 'magnetization': utils.ang2vec(5, 25, -10)})]
    tmp = np.linspace(-500, 500, 101)
    xp, yp = [i.ravel() for i in np.meshgrid(tmp, tmp)]
    zp = -1 * np.ones_like(xp)
    kernels = ['xx', 'xy', 'xz', 'yy', 'yz', 'zz']
    for comp in kernels:
        for p in model:
            py = getattr(_prism_numpy, 'kernel' + comp)(xp, yp, zp, p)
            cy = getattr(prism, 'kernel' + comp)(xp, yp, zp, p)
            assert_almost(py, cy, 10,
                          'Kernel = %s, max field %.15g max diff %.15g'
                          % (comp, np.abs(cy).max(), np.abs(py - cy).max()))
    funcs = ['potential', 'gx', 'gy', 'gz',
             'gxx', 'gxy', 'gxz', 'gyy', 'gyz', 'gzz',
             'bx', 'by', 'bz', 'tf']
    for f in funcs:
        if f == 'tf':
            py = getattr(_prism_numpy, f)(xp, yp, zp, model, inc, dec)
            cy = getattr(prism, f)(xp, yp, zp, model, inc, dec)
        else:
            py = getattr(_prism_numpy, f)(xp, yp, zp, model)
            cy = getattr(prism, f)(xp, yp, zp, model)
        if f in ['bx', 'by', 'bz', 'tf']:
            precision = 8
        else:
            precision = 10
        assert_almost(py, cy, precision,
                      'Field = %s, max field %.15g max diff %.15g'
                      % (f, np.abs(cy).max(), np.abs(py - cy).max()))

def test_around():
    "gravmag.prism gravitational results are consistent around the prism"
    funcs = ['potential', 'gx', 'gy', 'gz',
             'gxx', 'gxy', 'gxz', 'gyy', 'gyz', 'gzz']
    model = [Prism(-300, 300, -300, 300, -300, 300, {'density': 1000})]
    # Make the computation points surround the prism
    shape = (101, 101)
    area = [-600, 600, -600, 600]
    distance = 310
    grids = [gridder.regular(area, shape, z=-distance),
             gridder.regular(area, shape, z=distance),
             gridder.regular(area, shape, z=distance)[::-1],
             gridder.regular(area, shape, z=-distance)[::-1],
             np.array(gridder.regular(area, shape, z=distance))[[0, 2, 1]],
             np.array(gridder.regular(area, shape, z=-distance))[[0, 2, 1]],
            ]
    xp, yp, zp = grids[0]
    # Test if each component is consistent
    # POTENTIAL
    face = [prism.potential(x, y, z, model) for x, y, z in grids]
    for i in range(6):
        for j in range(i + 1, 6):
            assert_almost(face[i], face[j], 10,
                          'Failed potential, faces %d and %d' % (i, j))
    # GX
    top, bottom, north, south, east, west = [prism.gx(x, y, z, model)
                                             for x, y, z in grids]
    assert_almost(top, bottom, 10, 'Failed gx, top and bottom')
    assert_almost(north, -south, 10, 'Failed gx, north and south')
    assert_almost(east, west, 10, 'Failed gx, east and west')
    assert_almost(east, top, 10, 'Failed gx, east and top')
    assert_almost(north, -prism.gz(xp, yp, zp, model), 10,
                  'Failed gx, north and gz')
    assert_almost(south, prism.gz(xp, yp, zp, model), 10,
                  'Failed gx, south and gz')
    # GY
    top, bottom, north, south, east, west = [prism.gy(x, y, z, model)
                                             for x, y, z in grids]
    assert_almost(top, bottom, 10, 'Failed gy, top and bottom')
    assert_almost(north, south, 10, 'Failed gy, north and south')
    assert_almost(east, -west, 10, 'Failed gy, east and west')
    assert_almost(north, top, 10, 'Failed gy, north and top')
    assert_almost(east, -prism.gz(xp, yp, zp, model), 10,
                  'Failed gy, east and gz')
    assert_almost(west, prism.gz(xp, yp, zp, model), 10,
                  'Failed gy, west and gz')
    # GZ
    top, bottom, north, south, east, west = [prism.gz(x, y, z, model)
                                             for x, y, z in grids]
    assert_almost(top, -bottom, 10, 'Failed gz, top and bottom')
    assert_almost(north, south, 10, 'Failed gz, north and south')
    assert_almost(east, west, 10, 'Failed gz, east and west')
    assert_almost(north, prism.gx(xp, yp, zp, model), 10,
                  'Failed gz, north and gx')
    assert_almost(south, prism.gx(xp, yp, zp, model), 10,
                  'Failed gz, south and gx')
    assert_almost(east, prism.gy(xp, yp, zp, model), 10,
                  'Failed gz, east and gy')
    assert_almost(west, prism.gy(xp, yp, zp, model), 10,
                  'Failed gz, west and gy')
    # GXX
    top, bottom, north, south, east, west = [prism.gxx(x, y, z, model)
                                             for x, y, z in grids]
    assert_almost(top, bottom, 10, 'Failed gxx, top and bottom')
    assert_almost(north, south, 10, 'Failed gxx, north and south')
    assert_almost(east, west, 10, 'Failed gxx, east and west')
    assert_almost(east, top, 10, 'Failed gxx, east and top')
    assert_almost(north, prism.gzz(xp, yp, zp, model), 10,
                  'Failed gxx, north and gzz')
    assert_almost(south, prism.gzz(xp, yp, zp, model), 10,
                  'Failed gxx, south and gzz')
    # GXY
    top, bottom, north, south, east, west = [prism.gxy(x, y, z, model)
                                             for x, y, z in grids]
    assert_almost(top, bottom, 4, 'Failed gxy, top and bottom')
    assert_almost(north, -south, 10, 'Failed gxy, north and south')
    assert_almost(east, -west, 10, 'Failed gxy, east and west')
    assert_almost(north, -prism.gyz(xp, yp, zp, model), 10,
                  'Failed gxy, north and gyz')
    assert_almost(south, prism.gyz(xp, yp, zp, model), 10,
                  'Failed gxy, south and gyz')
    # GXZ
    top, bottom, north, south, east, west = [prism.gxz(x, y, z, model)
                                             for x, y, z in grids]
    assert_almost(top, -bottom, 10, 'Failed gxz, top and bottom')
    assert_almost(north, -south, 10, 'Failed gxz, north and south')
    assert_almost(east, west, 4, 'Failed gxz, east and west')
    assert_almost(bottom, north, 10, 'Failed gxz, bottom and north')
    assert_almost(top, south, 10, 'Failed gxz, top and south')
    assert_almost(east, prism.gxy(xp, yp, zp, model), 4,
                  'Failed gxz, east and gxy')
    assert_almost(west, prism.gxy(xp, yp, zp, model), 10,
                  'Failed gxz, west and gxy')
    # GYY
    top, bottom, north, south, east, west = [prism.gyy(x, y, z, model)
                                             for x, y, z in grids]
    assert_almost(top, bottom, 10, 'Failed gyy, top and bottom')
    assert_almost(north, south, 10, 'Failed gyy, north and south')
    assert_almost(east, west, 10, 'Failed gyy, east and west')
    assert_almost(top, north, 10, 'Failed gyy, top and north')
    assert_almost(east, prism.gzz(xp, yp, zp, model), 10,
                  'Failed gyy, east and gzz')
    assert_almost(west, prism.gzz(xp, yp, zp, model), 10,
                  'Failed gyy, west and gzz')
    # GYZ
    top, bottom, north, south, east, west = [prism.gyz(x, y, z, model)
                                             for x, y, z in grids]
    assert_almost(top, -bottom, 10, 'Failed gyz, top and bottom')
    assert_almost(north, south, 4, 'Failed gyz, north and south')
    assert_almost(east, -west, 10, 'Failed gyz, east and west')
    assert_almost(top, west, 10, 'Failed gyz, top and west')
    assert_almost(bottom, east, 10, 'Failed gyz, bottom and east')
    assert_almost(north, prism.gxy(xp, yp, zp, model), 4,
                  'Failed gyz, north and gxy')
    assert_almost(south, prism.gxy(xp, yp, zp, model), 10,
                  'Failed gyz, south and gxy')
    # GZZ
    top, bottom, north, south, east, west = [prism.gzz(x, y, z, model)
                                             for x, y, z in grids]
    assert_almost(top, bottom, 10, 'Failed gzz, top and bottom')
    assert_almost(north, south, 10, 'Failed gzz, north and south')
    assert_almost(east, west, 10, 'Failed gzz, east and west')
    assert_almost(north, prism.gxx(xp, yp, zp, model), 10,
                  'Failed gzz, north and gxx')
    assert_almost(south, prism.gxx(xp, yp, zp, model), 10,
                  'Failed gzz, south and gxx')
    assert_almost(east, prism.gyy(xp, yp, zp, model), 10,
                  'Failed gzz, east and gyy')
    assert_almost(west, prism.gyy(xp, yp, zp, model), 10,
                  'Failed gzz, west and gyy')
=======
              {'density': -1., 'magnetization': utils.ang2vec(-2, inc, dec)}),
        Prism(-300, -100, -100, 100, 0, 200,
              {'density': 2., 'magnetization': utils.ang2vec(5, 25, -10)})]
    tmp = np.linspace(-500, 500, 50)
    xp, yp = [i.ravel() for i in np.meshgrid(tmp, tmp)]
    zp = -1 * np.ones_like(xp)


def test_potential():
    "gravmag.prism.potential python vs cython implementation"
    py = _prism_numpy.potential(xp, yp, zp, model)
    cy = prism.potential(xp, yp, zp, model)
    diff = np.abs(py - cy)
    assert np.all(diff <= precision), 'max diff: %g' % (max(diff))


def test_gx():
    "gravmag.prism.gx python vs cython implementation"
    py = _prism_numpy.gx(xp, yp, zp, model)
    cy = prism.gx(xp, yp, zp, model)
    diff = np.abs(py - cy)
    assert np.all(diff <= precision), 'max diff: %g' % (max(diff))


def test_gy():
    "gravmag.prism.gy python vs cython implementation"
    py = _prism_numpy.gy(xp, yp, zp, model)
    cy = prism.gy(xp, yp, zp, model)
    diff = np.abs(py - cy)
    assert np.all(diff <= precision), 'max diff: %g' % (max(diff))


def test_gz():
    "gravmag.prism.gz python vs cython implementation"
    py = _prism_numpy.gz(xp, yp, zp, model)
    cy = prism.gz(xp, yp, zp, model)
    diff = np.abs(py - cy)
    assert np.all(diff <= precision), 'max diff: %g' % (max(diff))


def test_gxx():
    "gravmag.prism.gxx python vs cython implementation"
    py = _prism_numpy.gxx(xp, yp, zp, model)
    cy = prism.gxx(xp, yp, zp, model)
    diff = np.abs(py - cy)
    assert np.all(diff <= precision), 'max diff: %g' % (max(diff))


def test_gxy():
    "gravmag.prism.gxy python vs cython implementation"
    py = _prism_numpy.gxy(xp, yp, zp, model)
    cy = prism.gxy(xp, yp, zp, model)
    diff = np.abs(py - cy)
    assert np.all(diff <= precision), 'max diff: %g' % (max(diff))


def test_gxz():
    "gravmag.prism.gxx python vs cython implementation"
    py = _prism_numpy.gxz(xp, yp, zp, model)
    cy = prism.gxz(xp, yp, zp, model)
    diff = np.abs(py - cy)
    assert np.all(diff <= precision), 'max diff: %g' % (max(diff))


def test_gyy():
    "gravmag.prism.gyy python vs cython implementation"
    py = _prism_numpy.gyy(xp, yp, zp, model)
    cy = prism.gyy(xp, yp, zp, model)
    diff = np.abs(py - cy)
    assert np.all(diff <= precision), 'max diff: %g' % (max(diff))


def test_gyz():
    "gravmag.prism.gyz python vs cython implementation"
    py = _prism_numpy.gyz(xp, yp, zp, model)
    cy = prism.gyz(xp, yp, zp, model)
    diff = np.abs(py - cy)
    assert np.all(diff <= precision), 'max diff: %g' % (max(diff))


def test_gzz():
    "gravmag.prism.gzz python vs cython implementation"
    py = _prism_numpy.gzz(xp, yp, zp, model)
    cy = prism.gzz(xp, yp, zp, model)
    diff = np.abs(py - cy)
    assert np.all(diff <= precision), 'max diff: %g' % (max(diff))


def test_tf():
    "gravmag.prism.tf python vs cython implementation"
    py = _prism_numpy.tf(xp, yp, zp, model, inc, dec)
    cy = prism.tf(xp, yp, zp, model, inc, dec)
    diff = np.abs(py - cy)
    # Lower precison because python calculates using Blakely and cython using
    # the gravity kernels
    assert np.all(diff <= 10 ** -9), 'max diff: %g' % (max(diff))


def test_bx():
    "gravmag.prism.bx python vs cython implementation"
    py = _prism_numpy.bx(xp, yp, zp, model)
    cy = prism.bx(xp, yp, zp, model)
    diff = np.abs(py - cy)
    assert np.all(diff <= lower_precision), \
        'max diff: %g python: %g cython %g' \
        % (max(diff), py[diff == max(diff)][0], cy[diff == max(diff)][0])


def test_by():
    "gravmag.prism.by python vs cython implementation"
    py = _prism_numpy.by(xp, yp, zp, model)
    cy = prism.by(xp, yp, zp, model)
    diff = np.abs(py - cy)
    assert np.all(diff <= lower_precision), \
        'max diff: %g python: %g cython %g' \
        % (max(diff), py[diff == max(diff)][0], cy[diff == max(diff)][0])


def test_bz():
    "gravmag.prism.bz python vs cython implementation"
    py = _prism_numpy.bz(xp, yp, zp, model)
    cy = prism.bz(xp, yp, zp, model)
    diff = np.abs(py - cy)
    assert np.all(diff <= lower_precision), \
        'max diff: %g python: %g cython %g' \
        % (max(diff), py[diff == max(diff)][0], cy[diff == max(diff)][0])


def test_kernelxx():
    "gravmag.prism.kernelxx python vs cython implementation"
    for p in model:
        py = _prism_numpy.kernelxx(xp, yp, zp, p)
        cy = prism.kernelxx(xp, yp, zp, p)
        diff = np.abs(py - cy)
        assert np.all(diff <= lower_precision), \
            'max diff: %g python: %g cython %g' \
            % (max(diff), py[diff == max(diff)][0], cy[diff == max(diff)][0])


def test_kernelxy():
    "gravmag.prism.kernelxy python vs cython implementation"
    for p in model:
        py = _prism_numpy.kernelxy(xp, yp, zp, p)
        cy = prism.kernelxy(xp, yp, zp, p)
        diff = np.abs(py - cy)
        assert np.all(diff <= lower_precision), \
            'max diff: %g python: %g cython %g' \
            % (max(diff), py[diff == max(diff)][0], cy[diff == max(diff)][0])


def test_kernelxz():
    "gravmag.prism.kernelxz python vs cython implementation"
    for p in model:
        py = _prism_numpy.kernelxz(xp, yp, zp, p)
        cy = prism.kernelxz(xp, yp, zp, p)
        diff = np.abs(py - cy)
        assert np.all(diff <= lower_precision), \
            'max diff: %g python: %g cython %g' \
            % (max(diff), py[diff == max(diff)][0], cy[diff == max(diff)][0])


def test_kernelyy():
    "gravmag.prism.kernelyy python vs cython implementation"
    for p in model:
        py = _prism_numpy.kernelyy(xp, yp, zp, p)
        cy = prism.kernelyy(xp, yp, zp, p)
        diff = np.abs(py - cy)
        assert np.all(diff <= lower_precision), \
            'max diff: %g python: %g cython %g' \
            % (max(diff), py[diff == max(diff)][0], cy[diff == max(diff)][0])


def test_kernelyz():
    "gravmag.prism.kernelyz python vs cython implementation"
    for p in model:
        py = _prism_numpy.kernelyz(xp, yp, zp, p)
        cy = prism.kernelyz(xp, yp, zp, p)
        diff = np.abs(py - cy)
        assert np.all(diff <= lower_precision), \
            'max diff: %g python: %g cython %g' \
            % (max(diff), py[diff == max(diff)][0], cy[diff == max(diff)][0])


def test_kernelzz():
    "gravmag.prism.kernelzz python vs cython implementation"
    for p in model:
        py = _prism_numpy.kernelzz(xp, yp, zp, p)
        cy = prism.kernelzz(xp, yp, zp, p)
        diff = np.abs(py - cy)
        assert np.all(diff <= lower_precision), \
            'max diff: %g python: %g cython %g' \
            % (max(diff), py[diff == max(diff)][0], cy[diff == max(diff)][0])
>>>>>>> c04a6a51
<|MERGE_RESOLUTION|>--- conflicted
+++ resolved
@@ -5,23 +5,14 @@
 from fatiando.gravmag import _prism_numpy, prism
 from fatiando import utils, gridder
 
-<<<<<<< HEAD
-=======
-model = None
-xp, yp, zp = None, None, None
-inc, dec = None, None
-precision = 10 ** (-15)
-lower_precision = 10 ** (-8)
-
->>>>>>> c04a6a51
 
 def test_cython_agains_numpy():
     "gravmag.prism numpy and cython implementations give same result"
     inc, dec = -30, 50
     model = [
         Prism(100, 300, -100, 100, 0, 400,
-<<<<<<< HEAD
-              {'density': -1000, 'magnetization': utils.ang2vec(-2, inc, dec)}),
+              {'density': -1000,
+               'magnetization': utils.ang2vec(-2, inc, dec)}),
         Prism(-300, -100, -100, 100, 0, 200,
               {'density': 2000, 'magnetization': utils.ang2vec(5, 25, -10)})]
     tmp = np.linspace(-500, 500, 101)
@@ -53,6 +44,7 @@
                       'Field = %s, max field %.15g max diff %.15g'
                       % (f, np.abs(cy).max(), np.abs(py - cy).max()))
 
+
 def test_around():
     "gravmag.prism gravitational results are consistent around the prism"
     funcs = ['potential', 'gx', 'gy', 'gz',
@@ -67,8 +59,7 @@
              gridder.regular(area, shape, z=distance)[::-1],
              gridder.regular(area, shape, z=-distance)[::-1],
              np.array(gridder.regular(area, shape, z=distance))[[0, 2, 1]],
-             np.array(gridder.regular(area, shape, z=-distance))[[0, 2, 1]],
-            ]
+             np.array(gridder.regular(area, shape, z=-distance))[[0, 2, 1]]]
     xp, yp, zp = grids[0]
     # Test if each component is consistent
     # POTENTIAL
@@ -182,198 +173,4 @@
     assert_almost(east, prism.gyy(xp, yp, zp, model), 10,
                   'Failed gzz, east and gyy')
     assert_almost(west, prism.gyy(xp, yp, zp, model), 10,
-                  'Failed gzz, west and gyy')
-=======
-              {'density': -1., 'magnetization': utils.ang2vec(-2, inc, dec)}),
-        Prism(-300, -100, -100, 100, 0, 200,
-              {'density': 2., 'magnetization': utils.ang2vec(5, 25, -10)})]
-    tmp = np.linspace(-500, 500, 50)
-    xp, yp = [i.ravel() for i in np.meshgrid(tmp, tmp)]
-    zp = -1 * np.ones_like(xp)
-
-
-def test_potential():
-    "gravmag.prism.potential python vs cython implementation"
-    py = _prism_numpy.potential(xp, yp, zp, model)
-    cy = prism.potential(xp, yp, zp, model)
-    diff = np.abs(py - cy)
-    assert np.all(diff <= precision), 'max diff: %g' % (max(diff))
-
-
-def test_gx():
-    "gravmag.prism.gx python vs cython implementation"
-    py = _prism_numpy.gx(xp, yp, zp, model)
-    cy = prism.gx(xp, yp, zp, model)
-    diff = np.abs(py - cy)
-    assert np.all(diff <= precision), 'max diff: %g' % (max(diff))
-
-
-def test_gy():
-    "gravmag.prism.gy python vs cython implementation"
-    py = _prism_numpy.gy(xp, yp, zp, model)
-    cy = prism.gy(xp, yp, zp, model)
-    diff = np.abs(py - cy)
-    assert np.all(diff <= precision), 'max diff: %g' % (max(diff))
-
-
-def test_gz():
-    "gravmag.prism.gz python vs cython implementation"
-    py = _prism_numpy.gz(xp, yp, zp, model)
-    cy = prism.gz(xp, yp, zp, model)
-    diff = np.abs(py - cy)
-    assert np.all(diff <= precision), 'max diff: %g' % (max(diff))
-
-
-def test_gxx():
-    "gravmag.prism.gxx python vs cython implementation"
-    py = _prism_numpy.gxx(xp, yp, zp, model)
-    cy = prism.gxx(xp, yp, zp, model)
-    diff = np.abs(py - cy)
-    assert np.all(diff <= precision), 'max diff: %g' % (max(diff))
-
-
-def test_gxy():
-    "gravmag.prism.gxy python vs cython implementation"
-    py = _prism_numpy.gxy(xp, yp, zp, model)
-    cy = prism.gxy(xp, yp, zp, model)
-    diff = np.abs(py - cy)
-    assert np.all(diff <= precision), 'max diff: %g' % (max(diff))
-
-
-def test_gxz():
-    "gravmag.prism.gxx python vs cython implementation"
-    py = _prism_numpy.gxz(xp, yp, zp, model)
-    cy = prism.gxz(xp, yp, zp, model)
-    diff = np.abs(py - cy)
-    assert np.all(diff <= precision), 'max diff: %g' % (max(diff))
-
-
-def test_gyy():
-    "gravmag.prism.gyy python vs cython implementation"
-    py = _prism_numpy.gyy(xp, yp, zp, model)
-    cy = prism.gyy(xp, yp, zp, model)
-    diff = np.abs(py - cy)
-    assert np.all(diff <= precision), 'max diff: %g' % (max(diff))
-
-
-def test_gyz():
-    "gravmag.prism.gyz python vs cython implementation"
-    py = _prism_numpy.gyz(xp, yp, zp, model)
-    cy = prism.gyz(xp, yp, zp, model)
-    diff = np.abs(py - cy)
-    assert np.all(diff <= precision), 'max diff: %g' % (max(diff))
-
-
-def test_gzz():
-    "gravmag.prism.gzz python vs cython implementation"
-    py = _prism_numpy.gzz(xp, yp, zp, model)
-    cy = prism.gzz(xp, yp, zp, model)
-    diff = np.abs(py - cy)
-    assert np.all(diff <= precision), 'max diff: %g' % (max(diff))
-
-
-def test_tf():
-    "gravmag.prism.tf python vs cython implementation"
-    py = _prism_numpy.tf(xp, yp, zp, model, inc, dec)
-    cy = prism.tf(xp, yp, zp, model, inc, dec)
-    diff = np.abs(py - cy)
-    # Lower precison because python calculates using Blakely and cython using
-    # the gravity kernels
-    assert np.all(diff <= 10 ** -9), 'max diff: %g' % (max(diff))
-
-
-def test_bx():
-    "gravmag.prism.bx python vs cython implementation"
-    py = _prism_numpy.bx(xp, yp, zp, model)
-    cy = prism.bx(xp, yp, zp, model)
-    diff = np.abs(py - cy)
-    assert np.all(diff <= lower_precision), \
-        'max diff: %g python: %g cython %g' \
-        % (max(diff), py[diff == max(diff)][0], cy[diff == max(diff)][0])
-
-
-def test_by():
-    "gravmag.prism.by python vs cython implementation"
-    py = _prism_numpy.by(xp, yp, zp, model)
-    cy = prism.by(xp, yp, zp, model)
-    diff = np.abs(py - cy)
-    assert np.all(diff <= lower_precision), \
-        'max diff: %g python: %g cython %g' \
-        % (max(diff), py[diff == max(diff)][0], cy[diff == max(diff)][0])
-
-
-def test_bz():
-    "gravmag.prism.bz python vs cython implementation"
-    py = _prism_numpy.bz(xp, yp, zp, model)
-    cy = prism.bz(xp, yp, zp, model)
-    diff = np.abs(py - cy)
-    assert np.all(diff <= lower_precision), \
-        'max diff: %g python: %g cython %g' \
-        % (max(diff), py[diff == max(diff)][0], cy[diff == max(diff)][0])
-
-
-def test_kernelxx():
-    "gravmag.prism.kernelxx python vs cython implementation"
-    for p in model:
-        py = _prism_numpy.kernelxx(xp, yp, zp, p)
-        cy = prism.kernelxx(xp, yp, zp, p)
-        diff = np.abs(py - cy)
-        assert np.all(diff <= lower_precision), \
-            'max diff: %g python: %g cython %g' \
-            % (max(diff), py[diff == max(diff)][0], cy[diff == max(diff)][0])
-
-
-def test_kernelxy():
-    "gravmag.prism.kernelxy python vs cython implementation"
-    for p in model:
-        py = _prism_numpy.kernelxy(xp, yp, zp, p)
-        cy = prism.kernelxy(xp, yp, zp, p)
-        diff = np.abs(py - cy)
-        assert np.all(diff <= lower_precision), \
-            'max diff: %g python: %g cython %g' \
-            % (max(diff), py[diff == max(diff)][0], cy[diff == max(diff)][0])
-
-
-def test_kernelxz():
-    "gravmag.prism.kernelxz python vs cython implementation"
-    for p in model:
-        py = _prism_numpy.kernelxz(xp, yp, zp, p)
-        cy = prism.kernelxz(xp, yp, zp, p)
-        diff = np.abs(py - cy)
-        assert np.all(diff <= lower_precision), \
-            'max diff: %g python: %g cython %g' \
-            % (max(diff), py[diff == max(diff)][0], cy[diff == max(diff)][0])
-
-
-def test_kernelyy():
-    "gravmag.prism.kernelyy python vs cython implementation"
-    for p in model:
-        py = _prism_numpy.kernelyy(xp, yp, zp, p)
-        cy = prism.kernelyy(xp, yp, zp, p)
-        diff = np.abs(py - cy)
-        assert np.all(diff <= lower_precision), \
-            'max diff: %g python: %g cython %g' \
-            % (max(diff), py[diff == max(diff)][0], cy[diff == max(diff)][0])
-
-
-def test_kernelyz():
-    "gravmag.prism.kernelyz python vs cython implementation"
-    for p in model:
-        py = _prism_numpy.kernelyz(xp, yp, zp, p)
-        cy = prism.kernelyz(xp, yp, zp, p)
-        diff = np.abs(py - cy)
-        assert np.all(diff <= lower_precision), \
-            'max diff: %g python: %g cython %g' \
-            % (max(diff), py[diff == max(diff)][0], cy[diff == max(diff)][0])
-
-
-def test_kernelzz():
-    "gravmag.prism.kernelzz python vs cython implementation"
-    for p in model:
-        py = _prism_numpy.kernelzz(xp, yp, zp, p)
-        cy = prism.kernelzz(xp, yp, zp, p)
-        diff = np.abs(py - cy)
-        assert np.all(diff <= lower_precision), \
-            'max diff: %g python: %g cython %g' \
-            % (max(diff), py[diff == max(diff)][0], cy[diff == max(diff)][0])
->>>>>>> c04a6a51
+                  'Failed gzz, west and gyy')